################################################################################
# © Copyright 2020-2022 Zapata Computing Inc.
################################################################################
import math
import time
from copy import deepcopy
from typing import Dict, List, Optional, Sequence, Tuple

from qeqiskit.conversions import export_to_qiskit
from qiskit import ClassicalRegister, QuantumCircuit, QuantumRegister, execute
from qiskit.circuit.gate import Gate as QiskitGate
from qiskit.ignis.mitigation.measurement import (
    CompleteMeasFitter,
    MeasurementFilter,
    complete_meas_cal,
)
from qiskit.providers.ibmq import IBMQ
from qiskit.providers.ibmq.exceptions import IBMQAccountError, IBMQBackendJobLimitError
from qiskit.providers.ibmq.job import IBMQJob
from qiskit.result import Counts
from qiskit.converters import circuit_to_dag
from zquantum.core.circuits import Circuit
from zquantum.core.interfaces.backend import QuantumBackend
from zquantum.core.measurement import Measurements


class QiskitBackend(QuantumBackend):
    def __init__(
        self,
        device_name: str,
        hub: Optional[str] = "ibm-q",
        group: Optional[str] = "open",
        project: Optional[str] = "main",
        api_token: Optional[str] = None,
        readout_correction: Optional[bool] = False,
        optimization_level: Optional[int] = 0,
        retry_delay_seconds: Optional[int] = 60,
        retry_timeout_seconds: Optional[int] = 86400,
        n_samples_for_readout_calibration: Optional[int] = None,
        noise_inversion_method: str = "least_squares",
        **kwargs,
    ):
        """Get a qiskit QPU that adheres to the
        zquantum.core.interfaces.backend.QuantumBackend

        qiskit currently offers 2 types of qasm simulators:
        1. qasm_simulator - a local simulator that is depreciated.
        2. IBMQ_qasm_simulator - a remote simulator.
        All implementation of qasm_simulator have been removed since it's depreciation
        but IBMQ_qasm_simulator is still tested by this module.

        Args:
            device_name: the name of the device
            hub: IBMQ hub
            group: IBMQ group
            project: IBMQ project
            api_token: IBMQ Api Token
            readout_correction: flag of whether or not to use basic readout correction
            optimization_level: optimization level for the default qiskit transpiler (0,
                1, 2, or 3).
            retry_delay_seconds: Number of seconds to wait to resubmit a job when
                backend job limit is reached.
            retry_timeout_seconds: Number of seconds to wait
            noise_inversion_method (str): Method for inverting noise using readout
                correction. Options are "least_squares" and "pseudo_inverse".
                Defaults to "least_squares."
        """
        super().__init__()
        self.device_name = device_name

        if api_token is not None:
            try:
                IBMQ.enable_account(api_token)
            except IBMQAccountError as e:
                if e.message != (
                    "An IBM Quantum Experience account is already in use for the session."  # noqa: E501
                ):
                    raise RuntimeError(e)

        provider = IBMQ.get_provider(hub=hub, group=group, project=project)
        self.device = provider.get_backend(name=self.device_name)
        self.max_shots = self.device.configuration().max_shots
        self.batch_size: int = self.device.configuration().max_experiments
        self.supports_batching = True
        self.readout_correction = readout_correction
        self.readout_correction_filters: Dict[str, MeasurementFilter] = {}
        self.optimization_level = optimization_level
        self.basis_gates = kwargs.get(
            "basis_gates", self.device.configuration().basis_gates
        )
        self.retry_delay_seconds = retry_delay_seconds
        self.retry_timeout_seconds = retry_timeout_seconds
        self.n_samples_for_readout_calibration = n_samples_for_readout_calibration
        self.noise_inversion_method = noise_inversion_method

    def run_circuit_and_measure(self, circuit: Circuit, n_samples: int) -> Measurements:
        """Run a circuit and measure a certain number of bitstrings.

        Args:
            circuit: the circuit to prepare the state
            n_samples: The number of samples to collect.
        """
        if n_samples <= 0:
            raise ValueError("n_samples should be greater than 0.")
        return self.run_circuitset_and_measure([circuit], [n_samples])[0]

<<<<<<< HEAD
    def get_final_virtual_physical_qubit_mapping(
        self,
        transpiled_circuitset: List[QuantumCircuit]
    ) -> List[List[int]]:
        """

        Args:
            transpiled_circuitset: The qiskit circuits that have been run on the backend 
                                   and transpiled to fit to the connectivity of backend
            n_qubits: number of qubits in the circuits
        """

        final_layout_list = []
        for circuit in transpiled_circuitset:
            cregs_list = circuit.cregs
            num_cregs = len(cregs_list)
            if num_cregs > 1:
                raise ValueError(f"QuantumCircuit has {num_cregs} ClassicalRegister."
                                "Currently, QuantumCircuit with only 1 ClassicalRegister is supported")
            creg_size = cregs_list[0].size # potential number of measured qubits
            final_map = [None] * creg_size
            measure_op_found = 0
            instruction_idx = 0
            qreg_idx = 1
            creg_idx = 2
            for data in circuit.data[::-1]:
                if data[instruction_idx].name == "measure":
                    measure_op_found += 1
                    qubit = data[qreg_idx][0].index # can be physical qubit or virtual qubit
                    clbit = data[creg_idx][0].index
                    final_map[clbit] = qubit
                    if measure_op_found == creg_size:
                        break
            assert measure_op_found == creg_size, f"measured op found {measure_op_found} is less than ClassicalRegister size {creg_size}"
            final_layout_list.append(final_map)
        return final_layout_list # list of physical qubits where virtual qubits are ordered

        
=======
    def run_circuitset_and_measure(
        self,
        circuits: Sequence[Circuit],
        n_samples: Sequence[int],
    ) -> List[Measurements]:
        """Run a set of circuits and measure a certain number of bitstrings.

        Args:
            circuitset: the circuits to run
            n_samples: The number of shots to perform on each circuit.

        Returns:
            A list of Measurements objects containing the observed bitstrings.
        """

        (
            experiments,
            n_samples_for_experiments,
            multiplicities,
        ) = self.transform_circuitset_to_ibmq_experiments(circuits, n_samples)
        batches, n_samples_for_batches = self.batch_experiments(
            experiments, n_samples_for_experiments
        )

        jobs = [
            self.execute_with_retries(batch, n_samples)
            for n_samples, batch in zip(n_samples_for_batches, batches)
        ]

        self.number_of_circuits_run += len(circuits)
        self.number_of_jobs_run += len(batches)

        return self.aggregate_measurements(jobs, batches, multiplicities)

>>>>>>> 7136703c
    def transform_circuitset_to_ibmq_experiments(
        self,
        circuitset: Sequence[Circuit],
        n_samples: Sequence[int],
    ) -> Tuple[List[QuantumCircuit], List[int], List[int]]:
        """Convert circuits to qiskit and duplicate those whose measurement
        count exceeds the maximum allowed by the backend.

        Args:
            circuitset: The circuits to be executed.
            n_samples: A list of the number of samples to be collected for each
                circuit.

        Returns:
            Tuple containing:
            - The expanded list of circuits, converted to qiskit and each
              assigned a unique name.
            - List of number of samples for each element in expanded list of circuits
            - An array indicating how many duplicates there are for each of the
              original circuits.
        """
        ibmq_circuitset = []
        n_samples_for_ibmq_circuits = []
        multiplicities = []

        for n_samples_for_circuit, circuit in zip(n_samples, circuitset):
            ibmq_circuit = export_to_qiskit(circuit)
            full_qubit_indices = list(range(circuit.n_qubits))
            ibmq_circuit.barrier(full_qubit_indices)
            ibmq_circuit.add_register(ClassicalRegister(size=circuit.n_qubits))
            # ibmq_circuit.measure_all()
            print('uncompiled: ', print(ibmq_circuit.draw()))
            ibmq_circuit.measure(full_qubit_indices, full_qubit_indices)

            multiplicities.append(math.ceil(n_samples_for_circuit / self.max_shots))

            for i in range(multiplicities[-1]):
                ibmq_circuitset.append(ibmq_circuit.copy(f"{ibmq_circuit.name}_{i}"))

            for i in range(math.floor(n_samples_for_circuit / self.max_shots)):
                n_samples_for_ibmq_circuits.append(self.max_shots)

            if n_samples_for_circuit % self.max_shots != 0:
                n_samples_for_ibmq_circuits.append(
                    n_samples_for_circuit % self.max_shots
                )
        return ibmq_circuitset, n_samples_for_ibmq_circuits, multiplicities

    def batch_experiments(
        self,
        experiments: List[QuantumCircuit],
        n_samples_for_ibmq_circuits: List[int],
    ) -> Tuple[List[List[QuantumCircuit]], List[int]]:
        """Batch a set of experiments (circuits to be executed) into groups
        whose size is no greater than the maximum allowed by the backend.

        Args:
            experiments: The circuits to be executed.
            n_samples_for_ibmq_circuits: The number of samples desired for each
                experiment.

        Returns:
            A tuple containing:
            - A list of batches, where each batch is a list of experiments.
            - An array containing the number of measurements that must be
              performed for each batch so that each experiment receives at least
              as many samples as specified by n_samples_for_ibmq_circuits.
        """

        batches: List = []
        n_samples_for_batches = []
        while len(batches) * self.batch_size < len(experiments):
            batches.append(
                [
                    experiments[i]
                    for i in range(
                        len(batches) * self.batch_size,
                        min(
                            len(batches) * self.batch_size + self.batch_size,
                            len(experiments),
                        ),
                    )
                ]
            )

            n_samples_for_batches.append(
                max(
                    [
                        n_samples_for_ibmq_circuits[i]
                        for i in range(
                            len(batches) * self.batch_size - self.batch_size,
                            min(
                                len(batches) * self.batch_size,
                                len(experiments),
                            ),
                        )
                    ]
                )
            )

        return batches, n_samples_for_batches

    def execute_with_retries(
        self, batch: List[QuantumCircuit], n_samples: int
    ) -> IBMQJob:
        """Execute a job, resubmitting if the the backend job limit has been
        reached.

        The number of seconds between retries is specified by
        self.retry_delay_seconds. If self.retry_timeout_seconds is defined, then
        an exception will be raised if the submission does not succeed in the
        specified number of seconds.

        Args:
            batch: The batch of qiskit circuits to be executed.
            n_samples: The number of shots to perform on each circuit.

        Returns:
            The qiskit representation of the submitted job.
        """

        start_time = time.time()
        while True:
            try:
                job = execute(
                    batch,
                    self.device,
                    shots=n_samples,
                    basis_gates=self.basis_gates,
                    optimization_level=self.optimization_level,
                    backend_properties=self.device.properties(),
                )
                return job
            except IBMQBackendJobLimitError:
                if self.retry_timeout_seconds is not None:
                    elapsed_time_seconds = time.time() - start_time
                    if elapsed_time_seconds > self.retry_timeout_seconds:
                        raise RuntimeError(
                            f"Failed to submit job in {elapsed_time_seconds}s due to "
                            "backend job limit."
                        )
                print(f"Job limit reached. Retrying in {self.retry_delay_seconds}s.")
                time.sleep(self.retry_delay_seconds)  # type: ignore

    def aggregate_measurements(
        self,
        jobs: List[IBMQJob],
        batches: List[List[QuantumCircuit]],
        multiplicities: List[int],
    ) -> List[Measurements]:
        """Combine samples from a circuit set that has been expanded and batched
        to obtain a set of measurements for each of the original circuits. Also
        applies readout correction after combining.

        Args:
            jobs: The submitted IBMQ jobs.
            batches: The batches of experiments submitted.
            multiplicities: The number of copies of each of the original
                circuits.

        Returns:
            A list of list of measurements, where each list of measurements
            corresponds to one of the circuits of the original (unexpanded)
            circuit set.
        """
        circuit_set = []
        circuit_counts_set = []
        for job, batch in zip(jobs, batches):
            for experiment in batch:
<<<<<<< HEAD
                ibmq_circuit_counts_set.append(job.result().get_counts(experiment))
        
=======
                circuit_set.append(experiment)
                circuit_counts_set.append(job.result().get_counts(experiment))

>>>>>>> 7136703c
        measurements_set = []
        circuit_index = 0
        for multiplicity in multiplicities:
            combined_counts = Counts({})
            for _ in range(multiplicity):
                for bitstring, counts in circuit_counts_set[circuit_index].items():
                    combined_counts[bitstring] = (
                        combined_counts.get(bitstring, 0) + counts
                    )
                circuit_index += 1

            if self.readout_correction:
                current_circuit = circuit_set[circuit_index - 1]
                active_qubits = list(
                    {
                        qubit.index
                        for inst in current_circuit.data
                        if isinstance(inst[0], QiskitGate)
                        for qubit in inst[1]
                    }
                )
                combined_counts = self._apply_readout_correction(
                    combined_counts, active_qubits
                )

            # qiskit counts object maps bitstrings in reversed order to ints, so we must
            # flip the bitstrings
            reversed_counts = {}
            for bitstring in combined_counts.keys():
                reversed_counts[bitstring[::-1]] = int(combined_counts[bitstring])
            
            final_layout_mappings = []
            for job in jobs:
                final_layout_mappings.append(self.get_final_virtual_physical_qubit_mapping(job.circuits()))

            measurements = Measurements.from_counts(reversed_counts)
            measurements.final_qubit_mapings = final_layout_mappings
            measurements_set.append(measurements)

        return measurements_set

    def _apply_readout_correction(
        self,
        counts: Counts,
        active_qubits: Optional[List[int]] = None,
    ):
        """Returns the counts from an experiment with readout correction applied to a
        set of qubits labeled active_qubits. Output counts will only show outputs for
        corrected qubits. If no filter exists for the current active, qubits the
        function will make one. Otherwise, function will re-use filter it created
        for these active qubits previously. Has 8 digits of precision.

        Args:
            counts (Counts): Dictionary containing the number of times a bitstring
                was received in an experiment.
            active_qubits (Optional[List[int]], optional): Qubits for perform readout
                correction on. Defaults to readout correction on all qubits.

        Raises:
            TypeError: If n_samples_for_readout_correction was not defined when the
                QiskitBackend Object was declared.

        Returns:
            mitigated_counts (Counts): counts for each output bitstring only showing
                the qubits which were mitigated.
        """

<<<<<<< HEAD
        start_time = time.time()
        while True:
            try:
                job = execute(
                    batch,
                    self.device,
                    shots=n_samples,
                    basis_gates=self.basis_gates,
                    optimization_level=self.optimization_level,
                    backend_properties=self.device.properties(),
                )

                return job
            except IBMQBackendJobLimitError:
                if self.retry_timeout_seconds is not None:
                    elapsed_time_seconds = time.time() - start_time
                    if elapsed_time_seconds > self.retry_timeout_seconds:
                        raise RuntimeError(
                            f"Failed to submit job in {elapsed_time_seconds}s due to "
                            "backend job limit."
                        )
                print(f"Job limit reached. Retrying in {self.retry_delay_seconds}s.")
                time.sleep(self.retry_delay_seconds)  # type: ignore
=======
        for key in counts.keys():
            num_qubits = len(key)
            break
>>>>>>> 7136703c

        if active_qubits is None:
            active_qubits = list(range(num_qubits))
        else:
            active_qubits.sort()
            for key in deepcopy(list(counts.keys())):
                new_key = "".join(key[i] for i in active_qubits)
                counts[new_key] = counts.get(new_key, 0) + counts.pop(key)

        if not self.readout_correction_filters.get(str(active_qubits)):

            if self.n_samples_for_readout_calibration is None:
                raise TypeError(
                    "n_samples_for_readout_calibration must"
                    "be set to use readout calibration"
                )

            qr = QuantumRegister(num_qubits)
            meas_cals, state_labels = complete_meas_cal(qubit_list=active_qubits, qr=qr)

            # Execute the calibration circuits
            job = self.execute_with_retries(
                meas_cals, self.n_samples_for_readout_calibration
            )
            cal_results = job.result()

            # Make a calibration matrix
            meas_fitter = CompleteMeasFitter(cal_results, state_labels)

            # Create a measurement filter from the calibration matrix
            self.readout_correction_filters[str(active_qubits)] = meas_fitter.filter

        this_filter = self.readout_correction_filters[str(active_qubits)]
        mitigated_counts = this_filter.apply(counts, method=self.noise_inversion_method)
        # round to make up for precision loss from pseudoinverses used to invert noise
        rounded_mitigated_counts = {
            k: round(v, 8) for k, v in mitigated_counts.items() if round(v, 8) != 0
        }
        return rounded_mitigated_counts<|MERGE_RESOLUTION|>--- conflicted
+++ resolved
@@ -104,7 +104,6 @@
             raise ValueError("n_samples should be greater than 0.")
         return self.run_circuitset_and_measure([circuit], [n_samples])[0]
 
-<<<<<<< HEAD
     def get_final_virtual_physical_qubit_mapping(
         self,
         transpiled_circuitset: List[QuantumCircuit]
@@ -143,7 +142,6 @@
         return final_layout_list # list of physical qubits where virtual qubits are ordered
 
         
-=======
     def run_circuitset_and_measure(
         self,
         circuits: Sequence[Circuit],
@@ -178,7 +176,6 @@
 
         return self.aggregate_measurements(jobs, batches, multiplicities)
 
->>>>>>> 7136703c
     def transform_circuitset_to_ibmq_experiments(
         self,
         circuitset: Sequence[Circuit],
@@ -348,14 +345,8 @@
         circuit_counts_set = []
         for job, batch in zip(jobs, batches):
             for experiment in batch:
-<<<<<<< HEAD
                 ibmq_circuit_counts_set.append(job.result().get_counts(experiment))
         
-=======
-                circuit_set.append(experiment)
-                circuit_counts_set.append(job.result().get_counts(experiment))
-
->>>>>>> 7136703c
         measurements_set = []
         circuit_index = 0
         for multiplicity in multiplicities:
@@ -423,7 +414,6 @@
                 the qubits which were mitigated.
         """
 
-<<<<<<< HEAD
         start_time = time.time()
         while True:
             try:
@@ -447,11 +437,9 @@
                         )
                 print(f"Job limit reached. Retrying in {self.retry_delay_seconds}s.")
                 time.sleep(self.retry_delay_seconds)  # type: ignore
-=======
         for key in counts.keys():
             num_qubits = len(key)
             break
->>>>>>> 7136703c
 
         if active_qubits is None:
             active_qubits = list(range(num_qubits))
