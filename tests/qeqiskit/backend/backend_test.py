import math
import os

import pytest
import qiskit
from qeqiskit.backend import QiskitBackend
from qeqiskit.conversions import export_to_qiskit
from qiskit.providers.exceptions import QiskitBackendNotFoundError
from zquantum.core.circuits import CNOT, Circuit, X
from zquantum.core.interfaces.backend_test import QuantumBackendTests


@pytest.fixture(
    params=[
        {
            "device_name": "ibmq_qasm_simulator",
            "api_token": os.getenv("ZAPATA_IBMQ_API_TOKEN"),
        },
    ]
)
def backend(request):
    return QiskitBackend(**request.param)


@pytest.fixture(
    params=[
        {
            "device_name": "ibmq_qasm_simulator",
            "api_token": os.getenv("ZAPATA_IBMQ_API_TOKEN"),
            "readout_correction": True,
            "n_samples_for_readout_calibration": 1,
        },
    ]
)
def backend_with_readout_correction(request):
    return QiskitBackend(**request.param)


class TestQiskitBackend(QuantumBackendTests):
    def x_cnot_circuit(self):
        return Circuit([X(0), CNOT(1, 2)])

    def test_transform_circuitset_to_ibmq_experiments(self, backend):
        circuit = self.x_cnot_circuit()
        circuitset = (circuit,) * 2
        n_samples = [2 * backend.max_shots + 1] * 2

        (
            experiments,
            n_samples_for_experiments,
            multiplicities,
        ) = backend.transform_circuitset_to_ibmq_experiments(circuitset, n_samples)
        assert multiplicities == [3, 3]
        assert n_samples_for_experiments == [
            backend.max_shots,
            backend.max_shots,
            1,
            backend.max_shots,
            backend.max_shots,
            1,
        ]
        assert len(set([circuit.name for circuit in experiments])) == 6

    def test_batch_experiments(self, backend):
        circuit = self.x_cnot_circuit()
        n_circuits = backend.batch_size + 1
        experiments = (export_to_qiskit(circuit),) * n_circuits
        n_samples_for_ibmq_circuits = (10,) * n_circuits
        batches, n_samples_for_batches = backend.batch_experiments(
            experiments, n_samples_for_ibmq_circuits
        )
        assert len(batches) == 2
        assert len(batches[0]) == backend.batch_size
        assert len(batches[1]) == 1
        assert n_samples_for_batches == [10, 10]

    def test_aggregate_measurements(self, backend):
        circuit = export_to_qiskit(self.x_cnot_circuit())
        circuit.barrier(range(3))
        circuit.add_register(qiskit.ClassicalRegister(3))
        circuit.measure(range(3), range(3))
        batches = [
            [circuit.copy("circuit1"), circuit.copy("circuit2")],
            [circuit.copy("circuit3"), circuit.copy("circuit4")],
        ]
        multiplicities = [3, 1]
        jobs = [
            backend.execute_with_retries(
                batch,
                10,
            )
            for batch in batches
        ]

        circuit = self.x_cnot_circuit()
        measurements_set = backend.aggregregate_measurements(
            jobs,
            batches,
            multiplicities,
        )

        assert (
            measurements_set[0].bitstrings
            == [
                (1, 0, 0),
            ]
            * 30
        )
        assert (
            measurements_set[1].bitstrings
            == [
                (1, 0, 0),
            ]
            * 10
        )
        assert len(measurements_set) == 2

    def test_run_circuitset_and_measure(self, backend):
        # Given
        num_circuits = 10
        circuit = self.x_cnot_circuit()
        n_samples = 100
        # When
        measurements_set = backend.run_circuitset_and_measure(
            [circuit] * num_circuits, [n_samples] * num_circuits
        )
        # Then
        assert len(measurements_set) == num_circuits
        for measurements in measurements_set:
            assert len(measurements.bitstrings) == n_samples

            # Then (since SPAM error could result in unexpected bitstrings, we make sure
            # the most common bitstring is the one we expect)
            counts = measurements.get_counts()
            assert max(counts, key=counts.get) == "100"

    def test_execute_with_retries(self, backend):
        # This test has a race condition where the IBMQ server might finish
        # executing the first job before the last one is submitted. The test
        # will still pass in the case, but will not actually perform a retry.
        # We can address in the future by using a mock provider.

        # Given
        circuit = export_to_qiskit(self.x_cnot_circuit())
        n_samples = 10
        num_jobs = backend.device.job_limit().maximum_jobs + 1

        # When
        jobs = [
            backend.execute_with_retries([circuit], n_samples) for _ in range(num_jobs)
        ]

        # Then

        # The correct number of jobs were submitted
        assert len(jobs) == num_jobs

        # Each job has a unique ID
        assert len(set([job.job_id() for job in jobs])) == num_jobs

    @pytest.mark.xfail
    def test_execute_with_retries_timeout(self, backend):
        # This test has a race condition where the IBMQ server might finish
        # executing the first job before the last one is submitted, causing the
        # test to fail. We can address this in the future using a mock provider.

        # Given
        circuit = export_to_qiskit(self.x_cnot_circuit())
        n_samples = 10
        backend.retry_timeout_seconds = 0
        num_jobs = backend.device.job_limit().maximum_jobs + 1

        # Then
        with pytest.raises(RuntimeError):

            # When
            for _ in range(num_jobs):
                backend.execute_with_retries([circuit], n_samples)

    def test_run_circuitset_and_measure_readout_correction_retries(
        self, backend_with_readout_correction
    ):
        # This test has a race condition where the IBMQ server might finish
        # executing the first job before the last one is submitted. The test
        # will still pass in the case, but will not actually perform a retry.
        # We can address in the future by using a mock provider.

        # Given
        circuit = self.x_cnot_circuit()
        n_samples = 10
        num_circuits = (
            backend_with_readout_correction.batch_size
            * backend_with_readout_correction.device.job_limit().maximum_jobs
            + 1
        )

        # When
        measurements_set = backend_with_readout_correction.run_circuitset_and_measure(
            [circuit] * num_circuits, [n_samples] * num_circuits
        )

        # Then
        assert len(measurements_set) == num_circuits

    def test_run_circuitset_and_measure_split_circuits_and_jobs(self, backend):
        # Given
        num_circuits = 200
        circuit = self.x_cnot_circuit()
<<<<<<< HEAD
        n_samples = backend.max_shots + 1
=======
        n_samples = 20001

        # Verify that we are actually going to need to split circuits
        assert n_samples > backend.max_shots
>>>>>>> 261a4499

        # Verify that we are actually going to need multiple batches
        assert (
            num_circuits * math.ceil(n_samples / backend.max_shots) > backend.batch_size
        )

        # When
        measurements_set = backend.run_circuitset_and_measure(
            [circuit] * num_circuits, [n_samples] * num_circuits
        )
        # Then
        assert len(measurements_set) == num_circuits
        for measurements in measurements_set:
            assert len(measurements.bitstrings) == n_samples or len(
                measurements.bitstrings
            ) == backend.max_shots * math.ceil(n_samples / backend.max_shots)

            # Then (since SPAM error could result in unexpected bitstrings, we make sure
            # the most common bitstring is the one we expect)
            counts = measurements.get_counts()
            assert max(counts, key=counts.get) == "100"

    def test_readout_correction_works_run_circuit_and_measure(self):
        # Given
        ibmq_api_token = os.getenv("ZAPATA_IBMQ_API_TOKEN")
        backend = QiskitBackend(
            device_name="ibmq_qasm_simulator",
            n_samples=1000,
            api_token=ibmq_api_token,
            readout_correction=True,
        )
        circuit = self.x_cnot_circuit()

        # When
        backend.run_circuit_and_measure(circuit, n_samples=1)

        # Then
        assert backend.readout_correction
        assert backend.readout_correction_filter is not None

    def test_readout_correction_works_run_circuitset_and_measure(self):
        # Given
        ibmq_api_token = os.getenv("ZAPATA_IBMQ_API_TOKEN")
        backend = QiskitBackend(
            device_name="ibmq_qasm_simulator",
            api_token=ibmq_api_token,
            readout_correction=True,
            n_samples_for_readout_calibration=1000,
        )
        circuit = self.x_cnot_circuit()
        n_samples = 1000
        # When
        backend.run_circuitset_and_measure([circuit] * 10, [n_samples] * 10)

        # Then
        assert backend.readout_correction
        assert backend.readout_correction_filter is not None

    def test_device_that_does_not_exist(self):
        # Given/When/Then
        with pytest.raises(QiskitBackendNotFoundError):
            QiskitBackend("DEVICE DOES NOT EXIST")

    def test_run_circuitset_and_measure_n_samples(self, backend):
        # We override the base test because the qiskit integration may return
        # more samples than requested due to the fact that each circuit in a
        # batch must have the same number of measurements.

        # Note: this test may fail with noisy devices
        # Given
        backend.number_of_circuits_run = 0
        backend.number_of_jobs_run = 0

        first_circuit = Circuit(
            [
                X(0),
                X(0),
                X(1),
                X(1),
                X(2),
            ]
        )

        second_circuit = Circuit(
            [
                X(0),
                X(1),
                X(2),
            ]
        )

        n_samples = [100, 105]

        # When
        measurements_set = backend.run_circuitset_and_measure(
            [first_circuit, second_circuit], n_samples
        )

        # Then (since SPAM error could result in unexpected bitstrings, we make sure the
        # most common bitstring is the one we expect)
        counts = measurements_set[0].get_counts()
        assert max(counts, key=counts.get) == "001"
        counts = measurements_set[1].get_counts()
        assert max(counts, key=counts.get) == "111"

        assert len(measurements_set[0].bitstrings) >= n_samples[0]
        assert len(measurements_set[1].bitstrings) >= n_samples[1]

        assert backend.number_of_circuits_run == 2<|MERGE_RESOLUTION|>--- conflicted
+++ resolved
@@ -206,15 +206,8 @@
         # Given
         num_circuits = 200
         circuit = self.x_cnot_circuit()
-<<<<<<< HEAD
         n_samples = backend.max_shots + 1
-=======
-        n_samples = 20001
-
-        # Verify that we are actually going to need to split circuits
-        assert n_samples > backend.max_shots
->>>>>>> 261a4499
-
+  
         # Verify that we are actually going to need multiple batches
         assert (
             num_circuits * math.ceil(n_samples / backend.max_shots) > backend.batch_size
